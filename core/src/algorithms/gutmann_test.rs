use crate::algorithms::{gutmann::GutmannWipe};

#[cfg(test)]
mod tests {
    use std::collections::HashMap;
    use super::*;
    type Result<T> = std::result::Result<T, Box<dyn std::error::Error + Send + Sync>>;
    use tempfile::NamedTempFile;
    use std::io::{Write, Read, Seek, SeekFrom};
    use crate::algorithms::gutmann::DriveEncoding;
    use crate::ui::progress::ProgressBar;

    /// Test that patterns match the original Gutmann specification
    #[test]
    fn test_gutmann_patterns_correct() {
        // Verify we have exactly 35 patterns
        assert_eq!(GutmannWipe::GUTMANN_PATTERNS.len(), 35);

        // Verify first 4 and last 4 are random (None)
        for i in 0..4 {
            assert!(GutmannWipe::GUTMANN_PATTERNS[i].0.is_none(),
                    "Pass {} should be random", i + 1);
        }
        for i in 31..35 {
            assert!(GutmannWipe::GUTMANN_PATTERNS[i].0.is_none(),
                    "Pass {} should be random", i + 1);
        }

        // Verify specific patterns according to paper
        assert_eq!(GutmannWipe::GUTMANN_PATTERNS[4].0, Some(&[0x55][..]));
        assert_eq!(GutmannWipe::GUTMANN_PATTERNS[5].0, Some(&[0xAA][..]));
        assert_eq!(GutmannWipe::GUTMANN_PATTERNS[6].0, Some(&[0x92, 0x49, 0x24][..]));
        assert_eq!(GutmannWipe::GUTMANN_PATTERNS[7].0, Some(&[0x49, 0x24, 0x92][..]));
        assert_eq!(GutmannWipe::GUTMANN_PATTERNS[8].0, Some(&[0x24, 0x92, 0x49][..]));

        // Verify incrementing patterns 0x00 through 0xFF
        assert_eq!(GutmannWipe::GUTMANN_PATTERNS[9].0, Some(&[0x00][..]));
        assert_eq!(GutmannWipe::GUTMANN_PATTERNS[24].0, Some(&[0xFF][..]));

        // Verify RLL patterns
        assert_eq!(GutmannWipe::GUTMANN_PATTERNS[28].0, Some(&[0x6D, 0xB6, 0xDB][..]));
        assert_eq!(GutmannWipe::GUTMANN_PATTERNS[29].0, Some(&[0xB6, 0xDB, 0x6D][..]));
        assert_eq!(GutmannWipe::GUTMANN_PATTERNS[30].0, Some(&[0xDB, 0x6D, 0xB6][..]));
    }

    /// Test pattern writing and verification
    #[test]
    fn test_pattern_write_and_verify() -> Result<()> {
        let mut temp_file = NamedTempFile::new()?;
        let test_size = 10 * 1024; // 10KB for testing

        // Create test file with known data
        let initial_data = vec![0xDE; test_size];
        temp_file.write_all(&initial_data)?;
        temp_file.flush()?;

        // Test writing a specific pattern
        let pattern = &[0x55, 0xAA];
        let mut file = temp_file.reopen()?;
        let _bar = ProgressBar::new(48);

        GutmannWipe::write_pattern_with_verification(
            &mut file,
            test_size as u64,
            pattern,
            0
        )?;

        // Manually verify the pattern was written
        file.seek(SeekFrom::Start(0))?;
        let mut buffer = vec![0u8; test_size];
        file.read_exact(&mut buffer)?;

        for (i, &byte) in buffer.iter().enumerate() {
            let expected = pattern[i % pattern.len()];
            assert_eq!(byte, expected,
                       "Byte at position {} should be 0x{:02x}, got 0x{:02x}",
                       i, expected, byte);
        }

        Ok(())
    }

    /// Test entropy calculation
    #[test]
    fn test_entropy_calculation() {
        // Test all zeros - should have 0 entropy
        let all_zeros = vec![0u8; 1000];
        let entropy = GutmannWipe::calculate_entropy(&all_zeros);
        assert!(entropy < 0.1, "All zeros should have near-zero entropy");

        // Test all ones - should have 0 entropy
        let all_ones = vec![0xFF; 1000];
        let entropy = GutmannWipe::calculate_entropy(&all_ones);
        assert!(entropy < 0.1, "All ones should have near-zero entropy");

        // Test perfect random data - should have high entropy
        let mut random_data = vec![0u8; 256];
        for i in 0..256 {
            random_data[i] = i as u8;
        }
        let entropy = GutmannWipe::calculate_entropy(&random_data);
        assert!(entropy > 7.9, "Perfect distribution should have max entropy");

        // Test real random data
        use crate::crypto::secure_rng::secure_random_bytes;
        let mut real_random = vec![0u8; 4096];
        secure_random_bytes(&mut real_random).unwrap();
        let entropy = GutmannWipe::calculate_entropy(&real_random);
        assert!(entropy > 7.5, "Random data should have high entropy");
    }

    /// Test checkpoint save and load
    #[test]
    fn test_checkpoint_operations() -> Result<()> {
        let test_device = "/dev/test_device";
        let test_pass = 15;
        let test_size = 1024 * 1024 * 1024; // 1GB
        let encoding = DriveEncoding::PRML;

        // Save checkpoint
        GutmannWipe::save_checkpoint(test_device, test_pass, test_size, &encoding)?;

        // Load checkpoint
        let loaded = GutmannWipe::load_checkpoint(test_device);
        assert!(loaded.is_some(), "Checkpoint should be loaded");

        let checkpoint = loaded.unwrap();
        assert_eq!(checkpoint.device_path, test_device);
        assert_eq!(checkpoint.current_pass, test_pass);
        assert_eq!(checkpoint.total_size, test_size);
        assert_eq!(checkpoint.encoding, "PRML");

        // Verify timestamp is recent
        let age = chrono::Utc::now() - checkpoint.timestamp;
        assert!(age.num_seconds() < 5, "Checkpoint should be recent");

        // Clean up
        GutmannWipe::delete_checkpoint(test_device);

        // Verify deletion
        let deleted = GutmannWipe::load_checkpoint(test_device);
        assert!(deleted.is_none(), "Checkpoint should be deleted");

        Ok(())
    }

    /// Test drive encoding detection
    #[test]
    fn test_encoding_detection() {
        // Since we can't test real drives in unit tests,
        // verify the function returns a valid encoding
        let encoding = GutmannWipe::detect_drive_encoding("/dev/null").unwrap();

        // Should return Unknown for /dev/null
        match encoding {
            DriveEncoding::MFM |
            DriveEncoding::RLL |
            DriveEncoding::PRML |
            DriveEncoding::Unknown => {
                // Valid encoding returned
            }
        }
    }

    /// Test optimized pattern selection based on encoding
    #[test]
    fn test_optimized_patterns() {
        // Test MFM optimization
        let mfm_patterns = GutmannWipe::get_optimized_patterns(DriveEncoding::MFM);
        assert!(mfm_patterns.len() < 35, "MFM should use subset of patterns");
        assert!(mfm_patterns.contains(&6), "MFM should include MFM-specific patterns");

        // Test RLL optimization
        let rll_patterns = GutmannWipe::get_optimized_patterns(DriveEncoding::RLL);
        assert!(rll_patterns.len() < 35, "RLL should use subset of patterns");
        assert!(rll_patterns.contains(&26), "RLL should include RLL-specific patterns");

        // Test PRML optimization
        let prml_patterns = GutmannWipe::get_optimized_patterns(DriveEncoding::PRML);
        assert!(prml_patterns.len() < 35, "PRML should use subset of patterns");

        // Test Unknown - should use all patterns
        let unknown_patterns = GutmannWipe::get_optimized_patterns(DriveEncoding::Unknown);
        assert_eq!(unknown_patterns.len(), 35, "Unknown should use all 35 patterns");
    }

    /// Test random data verification
    #[test]
    fn test_random_verification() -> Result<()> {
        let mut temp_file = NamedTempFile::new()?;
        let test_size = 1024 * 1024; // 1MB for testing

        // Write random data
        use rand::RngCore;
        let mut rng = rand::thread_rng();
        let mut random_data = vec![0u8; test_size];
        rng.fill_bytes(&mut random_data);
        temp_file.write_all(&random_data)?;
        temp_file.flush()?;

        // Create verification samples
        let mut samples = HashMap::new();
        samples.insert(0, random_data[..4096].to_vec());
        samples.insert(100 * 1024, random_data[100*1024..100*1024+4096].to_vec());

        let mut file = temp_file.reopen()?;
        let mut bar = ProgressBar::new(48);

        // Should pass verification for random data
        GutmannWipe::verify_random_entropy(
            &mut file,
            test_size as u64,
            &samples,
            &mut bar
        )?;

        Ok(())
    }

    /// Test that verification catches incorrect patterns
    #[test]
    fn test_verification_catches_errors() -> Result<()> {
        let mut temp_file = NamedTempFile::new()?;
        let test_size = 10 * 1024; // 10KB

        // Write wrong pattern
        let wrong_data = vec![0xFF; test_size];
        temp_file.write_all(&wrong_data)?;
        temp_file.flush()?;

        let mut file = temp_file.reopen()?;
        let mut bar = ProgressBar::new(48);

        // Try to verify with different pattern - should fail
        let expected_pattern = &[0x55];
        let result = GutmannWipe::verify_pattern(
            &mut file,
            test_size as u64,
            expected_pattern,
            &mut bar
        );

        assert!(result.is_err(), "Verification should fail for wrong pattern");

        Ok(())
    }

    /// Performance test for pattern generation
    #[test]
    fn test_pattern_generation_performance() {
        use std::time::Instant;

        const BUFFER_SIZE: usize = 4 * 1024 * 1024; // 4MB
        let mut buffer = vec![0u8; BUFFER_SIZE];

        // Test pattern fill performance
        let pattern = &[0x92, 0x49, 0x24];
        let start = Instant::now();

        for (i, byte) in buffer.iter_mut().enumerate() {
            *byte = pattern[i % pattern.len()];
        }

        let duration = start.elapsed();

        // Should complete 4MB pattern fill in under 10ms
<<<<<<< HEAD
        assert!(duration.as_millis() < 100,
                "Pattern generation took {}ms, should be <100ms",
=======
        assert!(duration.as_millis() < 50,
                "Pattern generation took {}ms, should be <50ms",
>>>>>>> f5819f3b
                duration.as_millis());
    }

    /// Integration test for resume functionality
    #[test]
    fn test_resume_after_interruption() -> Result<()> {
        let test_device = "/dev/test_resume";
        let test_size = 100 * 1024 * 1024; // 100MB
        let encoding = DriveEncoding::PRML;

        // Simulate interruption at pass 10
        GutmannWipe::save_checkpoint(test_device, 10, test_size, &encoding)?;

        // Load and verify resume point
        let checkpoint = GutmannWipe::load_checkpoint(test_device);
        assert!(checkpoint.is_some());

        let cp = checkpoint.unwrap();
        assert_eq!(cp.current_pass, 10, "Should resume from pass 10");

        // Clean up
        GutmannWipe::delete_checkpoint(test_device);

        Ok(())
    }
}<|MERGE_RESOLUTION|>--- conflicted
+++ resolved
@@ -265,13 +265,10 @@
         let duration = start.elapsed();
 
         // Should complete 4MB pattern fill in under 10ms
-<<<<<<< HEAD
+
         assert!(duration.as_millis() < 100,
                 "Pattern generation took {}ms, should be <100ms",
-=======
-        assert!(duration.as_millis() < 50,
-                "Pattern generation took {}ms, should be <50ms",
->>>>>>> f5819f3b
+
                 duration.as_millis());
     }
 
